--- conflicted
+++ resolved
@@ -14,7 +14,7 @@
 public struct AdaptedColumnsDescription {
     let columns: [(Int, String)]         // [(baseRowIndex, adaptedColumn), ...]
     let lowercaseColumnIndexes: [String: Int]   // [adaptedColumn: adaptedRowIndex]
-
+    
     /// Creates an AdaptedColumnsDescription from an array of (index, name)
     /// pairs. In each pair:
     ///
@@ -39,44 +39,29 @@
     ///     Row.fetchOne(db, "SELECT 1, 2, 3", adapter: FooBarAdapter())
     public init(columns: [(Int, String)]) {
         self.columns = columns
-        self.lowercaseColumnIndexes = Dictionary(keyValueSequence: columns.enumerate().map { ($1.1.lowercaseString, $0) }.reverse())
-    }
-
+        self.lowercaseColumnIndexes = Dictionary(keyValueSequence: columns.enumerated().map { ($1.1.lowercased(), $0) }.reversed())
+    }
+    
     var count: Int {
         return columns.count
     }
-
+    
     func baseColumIndex(adaptedIndex index: Int) -> Int {
         return columns[index].0
     }
-<<<<<<< HEAD
-    
-    // Return an array [(baseRowIndex, mappedColumn), ...] ordered like the statement columns.
-    private func columnBaseIndexes(statement: SelectStatement) throws -> [(Int, String)] {
-        return try impl.columnBaseIndexes(statement: statement)
-=======
-
+    
     func columnName(adaptedIndex index: Int) -> String {
         return columns[index].1
->>>>>>> 2606f719
-    }
-
+    }
+    
     func adaptedIndexOfColumn(named name: String) -> Int? {
         if let index = lowercaseColumnIndexes[name] {
             return index
         }
-        return lowercaseColumnIndexes[name.lowercaseString]
-    }
-}
-
-<<<<<<< HEAD
-private protocol RowAdapterImpl {
-    // Return an array [(baseRowIndex, mappedColumn), ...] ordered like the statement columns.
-    func columnBaseIndexes(statement: SelectStatement) throws -> [(Int, String)]
-    
-    // Bindings for subrows
-    func subBindings(statement: SelectStatement) throws -> [String: AdapterRowImpl.Binding]
-=======
+        return lowercaseColumnIndexes[name.lowercased()]
+    }
+}
+
 /// AdaptedColumnsDescription adopts ConcreteRowAdapter
 extension AdaptedColumnsDescription : ConcreteRowAdapter {
     /// Part of the ConcreteRowAdapter protocol; returns self.
@@ -88,7 +73,6 @@
     public var variants: [String: ConcreteRowAdapter] {
         return [:]
     }
->>>>>>> 2606f719
 }
 
 struct ConcreteVariantRowAdapter : ConcreteRowAdapter {
@@ -96,18 +80,6 @@
     let variants: [String: ConcreteRowAdapter]
 }
 
-<<<<<<< HEAD
-    // default implementation
-    func subBindings(statement: SelectStatement) throws -> [String: AdapterRowImpl.Binding] {
-        return [:]
-    }
-}
-
-private struct IdentityRowAdapterImpl: RowAdapterImpl {
-    func columnBaseIndexes(statement: SelectStatement) throws -> [(Int, String)] {
-        return Array(statement.columnNames.enumerated().map { ($0.offset, $0.element) })
-    }
-=======
 /// ConcreteRowAdapter is a protocol that supports the RowAdapter protocol.
 ///
 /// GRBD ships with a concrete type that adopts the ConcreteRowAdapter protocol:
@@ -165,7 +137,6 @@
     ///     // <Row foo:1>
     ///     Row.fetchOne(db, "SELECT 1, 2, 3", adapter: FirstColumnAdapter())
     func concreteRowAdapter(with statement: SelectStatement) throws -> ConcreteRowAdapter
->>>>>>> 2606f719
 }
 
 extension RowAdapter {
@@ -176,15 +147,11 @@
     ///
     /// - parameter variants: A dictionary that maps variant names to
     ///   row adapters.
-    public func adapterWithVariants(variants: [String: RowAdapter]) -> RowAdapter {
+    public func adapter(withVariants variants: [String: RowAdapter]) -> RowAdapter {
         return VariantRowAdapter(mainAdapter: self, variants: variants)
     }
 }
 
-<<<<<<< HEAD
-    func columnBaseIndexes(statement: SelectStatement) throws -> [(Int, String)] {
-        return try dictionary
-=======
 /// ColumnMapping is a row adapter that maps column names.
 ///
 ///     let adapter = ColumnMapping(["foo": "bar"])
@@ -205,19 +172,14 @@
     /// Part of the RowAdapter protocol
     public func concreteRowAdapter(with statement: SelectStatement) throws -> ConcreteRowAdapter {
         let columns = try mapping
->>>>>>> 2606f719
             .map { (mappedColumn, baseColumn) -> (Int, String) in
                 guard let index = statement.index(ofColumn: baseColumn) else {
                     throw DatabaseError(code: SQLITE_MISUSE, message: "Mapping references missing column \(baseColumn). Valid column names are: \(statement.columnNames.joined(separator: ", ")).")
                 }
                 return (index, mappedColumn)
             }
-<<<<<<< HEAD
-            .sorted { return $0.0 < $1.0 }
-=======
-            .sort { $0.0 < $1.0 }
+            .sorted { $0.0 < $1.0 }
         return AdaptedColumnsDescription(columns: columns)
->>>>>>> 2606f719
     }
 }
 
@@ -232,38 +194,6 @@
     /// The suffix index
     let index: Int
     
-<<<<<<< HEAD
-    func columnBaseIndexes(statement: SelectStatement) throws -> [(Int, String)] {
-        return try mainRowAdapter.columnBaseIndexes(statement: statement)
-    }
-    
-    func subBindings(statement: SelectStatement) throws -> [String: AdapterRowImpl.Binding] {
-        let subBindings = try subRowAdapters.map { (identifier: String, adapter: RowAdapter) -> (String, AdapterRowImpl.Binding) in
-            let subrowAdapter = try AdapterRowImpl.Binding(
-                columnsAdapter: ColumnsAdapter(columnBaseIndexes: adapter.columnBaseIndexes(statement: statement)),
-                subBindings: [:])
-            return (identifier, subrowAdapter)
-        }
-        return Dictionary(keyValueSequence: subBindings)
-    }
-}
-
-struct ColumnsAdapter {
-    let columnBaseIndexes: [(Int, String)]      // [(baseRowIndex, mappedColumn), ...]
-    let lowercaseColumnIndexes: [String: Int]   // [mappedColumn: adaptedRowIndex]
-
-    init(columnBaseIndexes: [(Int, String)]) {
-        self.columnBaseIndexes = columnBaseIndexes
-        self.lowercaseColumnIndexes = Dictionary(keyValueSequence: columnBaseIndexes.enumerated().map { ($1.1.lowercased(), $0) })
-    }
-
-    var count: Int {
-        return columnBaseIndexes.count
-    }
-
-    func baseColumIndex(adaptedIndex index: Int) -> Int {
-        return columnBaseIndexes[index].0
-=======
     /// Creates a SuffixRowAdapter that hides all columns before the
     /// provided index.
     ///
@@ -276,7 +206,7 @@
     /// Part of the RowAdapter protocol
     public func concreteRowAdapter(with statement: SelectStatement) throws -> ConcreteRowAdapter {
         GRDBPrecondition(index <= statement.columnCount, "Column index is out of range")
-        return AdaptedColumnsDescription(columns: statement.columnNames.suffixFrom(index).enumerate().map { ($0 + index, $1) })
+        return AdaptedColumnsDescription(columns: statement.columnNames.suffix(from: index).enumerated().map { ($0 + index, $1) })
     }
 }
 
@@ -319,21 +249,12 @@
     public init(variants: [String: RowAdapter]) {
         self.mainAdapter = SuffixRowAdapter(fromIndex: 0)
         self.variants = variants
->>>>>>> 2606f719
     }
     
     init(mainAdapter: RowAdapter, variants: [String: RowAdapter]) {
         self.mainAdapter = mainAdapter
         self.variants = variants
     }
-<<<<<<< HEAD
-
-    func adaptedIndex(ofColumn name: String) -> Int? {
-        if let index = lowercaseColumnIndexes[name] {
-            return index
-        }
-        return lowercaseColumnIndexes[name.lowercased()]
-=======
     
     /// Part of the RowAdapter protocol
     public func concreteRowAdapter(with statement: SelectStatement) throws -> ConcreteRowAdapter {
@@ -345,7 +266,6 @@
         return ConcreteVariantRowAdapter(
             adaptedColumnsDescription: mainConcreteRowAdapter.adaptedColumnsDescription,
             variants: variantConcreteRowAdapters)
->>>>>>> 2606f719
     }
 }
 
@@ -368,51 +288,33 @@
     let baseRow: Row
     let concreteRowAdapter: ConcreteRowAdapter
     let adaptedColumnsDescription: AdaptedColumnsDescription
-
+    
     init(baseRow: Row, concreteRowAdapter: ConcreteRowAdapter) {
         self.baseRow = baseRow
         self.concreteRowAdapter = concreteRowAdapter
         self.adaptedColumnsDescription = concreteRowAdapter.adaptedColumnsDescription
     }
-
+    
     var count: Int {
         return adaptedColumnsDescription.count
     }
-<<<<<<< HEAD
     
     func databaseValue(atUncheckedIndex index: Int) -> DatabaseValue {
-        return baseRow.databaseValue(atIndex: columnsAdapter.baseColumIndex(adaptedIndex: index))
+        return baseRow.databaseValue(atIndex: adaptedColumnsDescription.baseColumIndex(adaptedIndex: index))
     }
     
     func dataNoCopy(atUncheckedIndex index:Int) -> Data? {
-        return baseRow.dataNoCopy(atIndex: columnsAdapter.baseColumIndex(adaptedIndex: index))
+        return baseRow.dataNoCopy(atIndex: adaptedColumnsDescription.baseColumIndex(adaptedIndex: index))
     }
     
     func columnName(atUncheckedIndex index: Int) -> String {
-        return columnsAdapter.columnName(adaptedIndex: index)
+        return adaptedColumnsDescription.columnName(adaptedIndex: index)
     }
     
     func index(ofColumn name: String) -> Int? {
-        return columnsAdapter.adaptedIndex(ofColumn: name)
-=======
-
-    func databaseValue(atIndex index: Int) -> DatabaseValue {
-        return baseRow.databaseValue(atIndex: adaptedColumnsDescription.baseColumIndex(adaptedIndex: index))
-    }
-
-    func dataNoCopy(atIndex index:Int) -> NSData? {
-        return baseRow.dataNoCopy(atIndex: adaptedColumnsDescription.baseColumIndex(adaptedIndex: index))
-    }
-
-    func columnName(atIndex index: Int) -> String {
-        return adaptedColumnsDescription.columnName(adaptedIndex: index)
-    }
-
-    func indexOfColumn(named name: String) -> Int? {
         return adaptedColumnsDescription.adaptedIndexOfColumn(named: name)
->>>>>>> 2606f719
-    }
-
+    }
+    
     func variant(named name: String) -> Row? {
         guard let concreteRowAdapter = concreteRowAdapter.variants[name] else {
             return nil
@@ -424,12 +326,7 @@
         return Set(concreteRowAdapter.variants.keys)
     }
     
-<<<<<<< HEAD
     func copy(_ row: Row) -> Row {
-        return Row(baseRow: baseRow.copy(), adapterBinding: binding)
-=======
-    func copy(row: Row) -> Row {
         return Row(baseRow: baseRow.copy(), concreteRowAdapter: concreteRowAdapter)
->>>>>>> 2606f719
     }
 }